--- conflicted
+++ resolved
@@ -1,196 +1,139 @@
-<<<<<<< HEAD
-import { NextRequest, NextResponse } from 'next/server'
-import { amadeusService } from '@/services/amadeusService'
-
-export const runtime = 'nodejs'
-
-export async function POST(req: NextRequest) {
-  try {
-    const { origin, destination, departureDate, passengers = 1, travelClass = 'ECONOMY', nonStop } = await req.json()
-
-    if (!origin || !destination || !departureDate) {
-      return NextResponse.json({ ok: false, error: 'Missing required params: origin, destination, departureDate' }, { status: 400 })
-    }
-
-    // Use existing server-side service to fetch offers
-    const offers = await amadeusService.searchFlights({
-      origin,
-      destination,
-      departureDate,
-      adults: passengers,
-      travelClass,
-      nonStop,
-      max: 20,
-    } as any)
-
-    // Map to a lightweight shape for the UI
-    const flights = (offers || []).slice(0, 12).map((offer: any, idx: number) => {
-      const firstItin = offer.itineraries?.[0]
-      const firstSeg = firstItin?.segments?.[0]
-      const lastSeg = firstItin?.segments?.[firstItin?.segments?.length - 1]
-      const duration = firstItin?.duration || ''
-      const depISO = firstSeg?.departure?.at || ''
-      const arrISO = lastSeg?.arrival?.at || ''
-      const formatHM = (iso: string) => iso ? new Date(iso).toISOString().substring(11,16) : ''
-      const priceTotal = Number.parseFloat(offer?.price?.total || '0')
-      return {
-        id: offer.id || `offer-${idx}`,
-        price: Math.round(priceTotal),
-        currency: offer?.price?.currency || 'EUR',
-        departureTime: formatHM(depISO),
-        arrivalTime: formatHM(arrISO),
-        duration,
-        stops: (firstItin?.segments?.length || 1) - 1,
-        airline: firstSeg?.carrierCode || offer?.validatingAirlineCodes?.[0] || 'XX',
-        aircraftType: firstSeg?.aircraft?.code || '',
-        bookingLink: '',
-      }
-    })
-
-    return NextResponse.json({ ok: true, data: flights })
-  } catch (e: any) {
-    return NextResponse.json({ ok: false, error: e?.message || 'Internal Server Error' }, { status: 500 })
-  }
-}
-=======
-import { NextRequest, NextResponse } from 'next/server'
-import { amadeusClient } from '@/lib/amadeus-simple'
-
-export const runtime = 'nodejs'
-
-export async function POST(req: NextRequest) {
-  console.log('✈️ Real-time flights API called')
-  
-  try {
-    const body = await req.json()
-    const { 
-      origin, 
-      destination, 
-      departureDate, 
-      returnDate,
-      passengers = 1, 
-      travelClass = 'ECONOMY',
-      nonStop = false
-    } = body
-    
-    console.log('📝 Flight search parameters:', { 
-      origin, 
-      destination, 
-      departureDate, 
-      returnDate,
-      passengers,
-      travelClass,
-      nonStop 
-    })
-
-    if (!origin || !destination || !departureDate) {
-      console.log('❌ Missing required parameters')
-      return NextResponse.json({ 
-        ok: false, 
-        error: 'Missing required params: origin, destination, departureDate' 
-      }, { status: 400 })
-    }
-
-    console.log('🔍 Checking amadeusClient availability...')
-    if (!amadeusClient) {
-      console.error('❌ AmadeusClient is null/undefined')
-      return NextResponse.json({ 
-        ok: false, 
-        error: 'Flight search service temporarily unavailable. Please try again later.',
-        fallback: true
-      }, { status: 503 })
-    }
-
-    console.log('🛫 Calling amadeusClient.searchFlights for real-time pricing...')
-    // Use simple Amadeus client to fetch offers
-    const offers = await amadeusClient.searchFlights({
-      origin,
-      destination,
-      departureDate,
-      returnDate,
-      adults: passengers,
-      travelClass,
-      nonStop,
-      max: 20,
-    })
-
-    // Map to a lightweight shape for the UI
-    const flights = (offers || []).slice(0, 12).map((offer: any, idx: number) => {
-      const firstItin = offer.itineraries?.[0]
-      const firstSeg = firstItin?.segments?.[0]
-      const lastSeg = firstItin?.segments?.[firstItin?.segments?.length - 1]
-      const duration = firstItin?.duration || ''
-      const depISO = firstSeg?.departure?.at || ''
-      const arrISO = lastSeg?.arrival?.at || ''
-      const formatHM = (iso: string) => iso ? new Date(iso).toISOString().substring(11,16) : ''
-      const priceTotal = Number.parseFloat(offer?.price?.total || '0')
-      return {
-        id: offer.id || `offer-${idx}`,
-        price: Math.round(priceTotal),
-        currency: offer?.price?.currency || 'EUR',
-        departureTime: formatHM(depISO),
-        arrivalTime: formatHM(arrISO),
-        duration,
-        stops: (firstItin?.segments?.length || 1) - 1,
-        airline: firstSeg?.carrierCode || offer?.validatingAirlineCodes?.[0] || 'XX',
-        aircraftType: firstSeg?.aircraft?.code || '',
-        bookingLink: '',
-      }
-    })
-
-    console.log('✅ Flight search successful, returning:', flights.length, 'processed offers')
-    
-    return NextResponse.json({ 
-      ok: true, 
-      data: flights,
-      meta: {
-        totalResults: flights.length,
-        searchTimestamp: new Date().toISOString(),
-        dataSource: 'amadeus-real-time'
-      }
-    })
-  } catch (e: any) {
-    console.error('💥 Real-time flights API error:', {
-      message: e?.message,
-      stack: e?.stack,
-      name: e?.name,
-      cause: e?.cause
-    })
-    
-    // Check for specific Amadeus API errors
-    if (e?.message?.includes('Flight search failed')) {
-      return NextResponse.json(
-        { 
-          ok: false, 
-          error: 'No flights found for the selected route and date. Please try different dates or airports.',
-          searchable: true
-        },
-        { status: 404 }
-      )
-    }
-    
-    // Check for authentication/credentials errors
-    if (e?.message?.includes('credentials') || e?.message?.includes('authentication')) {
-      return NextResponse.json(
-        { 
-          ok: false, 
-          error: 'Flight search service configuration error. Please contact support.',
-          fallback: true
-        },
-        { status: 503 }
-      )
-    }
-    
-    // Generic error
-    return NextResponse.json(
-      { 
-        ok: false, 
-        error: 'An unexpected error occurred while searching flights. Please try again.',
-        fallback: true
-      },
-      { status: 500 }
-    )
-  }
-}
-
->>>>>>> 5abac67e
+import { NextRequest, NextResponse } from 'next/server'
+import { amadeusClient } from '@/lib/amadeus-simple'
+
+export const runtime = 'nodejs'
+
+export async function POST(req: NextRequest) {
+  console.log('✈️ Real-time flights API called')
+  
+  try {
+    const body = await req.json()
+    const { 
+      origin, 
+      destination, 
+      departureDate, 
+      returnDate,
+      passengers = 1, 
+      travelClass = 'ECONOMY',
+      nonStop = false
+    } = body
+    
+    console.log('📝 Flight search parameters:', { 
+      origin, 
+      destination, 
+      departureDate, 
+      returnDate,
+      passengers,
+      travelClass,
+      nonStop 
+    })
+
+    if (!origin || !destination || !departureDate) {
+      console.log('❌ Missing required parameters')
+      return NextResponse.json({ 
+        ok: false, 
+        error: 'Missing required params: origin, destination, departureDate' 
+      }, { status: 400 })
+    }
+
+    console.log('🔍 Checking amadeusClient availability...')
+    if (!amadeusClient) {
+      console.error('❌ AmadeusClient is null/undefined')
+      return NextResponse.json({ 
+        ok: false, 
+        error: 'Flight search service temporarily unavailable. Please try again later.',
+        fallback: true
+      }, { status: 503 })
+    }
+
+    console.log('🛫 Calling amadeusClient.searchFlights for real-time pricing...')
+    // Use simple Amadeus client to fetch offers
+    const offers = await amadeusClient.searchFlights({
+      origin,
+      destination,
+      departureDate,
+      returnDate,
+      adults: passengers,
+      travelClass,
+      nonStop,
+      max: 20,
+    })
+
+    // Map to a lightweight shape for the UI
+    const flights = (offers || []).slice(0, 12).map((offer: any, idx: number) => {
+      const firstItin = offer.itineraries?.[0]
+      const firstSeg = firstItin?.segments?.[0]
+      const lastSeg = firstItin?.segments?.[firstItin?.segments?.length - 1]
+      const duration = firstItin?.duration || ''
+      const depISO = firstSeg?.departure?.at || ''
+      const arrISO = lastSeg?.arrival?.at || ''
+      const formatHM = (iso: string) => iso ? new Date(iso).toISOString().substring(11,16) : ''
+      const priceTotal = Number.parseFloat(offer?.price?.total || '0')
+      return {
+        id: offer.id || `offer-${idx}`,
+        price: Math.round(priceTotal),
+        currency: offer?.price?.currency || 'EUR',
+        departureTime: formatHM(depISO),
+        arrivalTime: formatHM(arrISO),
+        duration,
+        stops: (firstItin?.segments?.length || 1) - 1,
+        airline: firstSeg?.carrierCode || offer?.validatingAirlineCodes?.[0] || 'XX',
+        aircraftType: firstSeg?.aircraft?.code || '',
+        bookingLink: '',
+      }
+    })
+
+    console.log('✅ Flight search successful, returning:', flights.length, 'processed offers')
+    
+    return NextResponse.json({ 
+      ok: true, 
+      data: flights,
+      meta: {
+        totalResults: flights.length,
+        searchTimestamp: new Date().toISOString(),
+        dataSource: 'amadeus-real-time'
+      }
+    })
+  } catch (e: any) {
+    console.error('💥 Real-time flights API error:', {
+      message: e?.message,
+      stack: e?.stack,
+      name: e?.name,
+      cause: e?.cause
+    })
+    
+    // Check for specific Amadeus API errors
+    if (e?.message?.includes('Flight search failed')) {
+      return NextResponse.json(
+        { 
+          ok: false, 
+          error: 'No flights found for the selected route and date. Please try different dates or airports.',
+          searchable: true
+        },
+        { status: 404 }
+      )
+    }
+    
+    // Check for authentication/credentials errors
+    if (e?.message?.includes('credentials') || e?.message?.includes('authentication')) {
+      return NextResponse.json(
+        { 
+          ok: false, 
+          error: 'Flight search service configuration error. Please contact support.',
+          fallback: true
+        },
+        { status: 503 }
+      )
+    }
+    
+    // Generic error
+    return NextResponse.json(
+      { 
+        ok: false, 
+        error: 'An unexpected error occurred while searching flights. Please try again.',
+        fallback: true
+      },
+      { status: 500 }
+    )
+  }
+}